use std::io::{BufReader, BufWriter};
use std::{
    error::Error,
    io::{Read, Write},
    net::{TcpListener, TcpStream},
    time::Duration,
};

use postcard::{from_bytes, to_stdvec};
use serde::{Deserialize, Serialize};

use crate::{Configuration, ControlInputs, RealFlightBridge, SimulatorState};

// Define the same structures as in the server
#[derive(Debug, Serialize, Deserialize)]
pub enum RequestType {
    EnableRC,
    DisableRC,
    ResetAircraft,
    ExchangeData,
}

#[derive(Debug, Serialize, Deserialize)]
pub struct Request {
    pub request_id: u32,
    pub request_type: RequestType,
    pub payload: Option<ControlInputs>,
}

#[derive(Debug, Serialize, Deserialize)]
pub struct Response {
    pub request_id: u32,
    pub status: ResponseStatus,
    pub payload: Option<SimulatorState>,
}

#[derive(Debug, Serialize, Deserialize)]
pub enum ResponseStatus {
    Success,
    Error,
}

// Client struct to handle the connection and communications
pub struct RealFlightRemoteBridge {
    reader: BufReader<TcpStream>,
    writer: BufWriter<TcpStream>,
    request_counter: u32,
}

impl RealFlightRemoteBridge {
    pub fn new(address: &str) -> std::io::Result<Self> {
        let stream = TcpStream::connect(address)?;
        stream.set_nodelay(true).unwrap();

        Ok(RealFlightRemoteBridge {
            reader: BufReader::new(stream.try_clone()?),
            writer: BufWriter::new(stream.try_clone()?),
            request_counter: 0,
        })
    }

    fn send_request(
        &mut self,
        request_type: RequestType,
        payload: Option<ControlInputs>,
    ) -> std::io::Result<Response> {
        // Increment request counter for each new request
        self.request_counter = self.request_counter.wrapping_add(1);

        let request = Request {
            request_id: self.request_counter,
            request_type,
            payload,
        };

        // Serialize the request
        let request_bytes = to_stdvec(&request)
            .map_err(|e| std::io::Error::new(std::io::ErrorKind::InvalidData, e))?;

        // Send the length of the request first
        let length_bytes = (request_bytes.len() as u32).to_be_bytes();
        self.writer.write_all(&length_bytes)?;

        // Send the actual request
        self.writer.write_all(&request_bytes)?;
        self.writer.flush()?;

        // Read the response length
        let mut length_buffer = [0u8; 4];
        self.reader.read_exact(&mut length_buffer)?;
        let response_length = u32::from_be_bytes(length_buffer) as usize;

        // Read the response
        let mut response_buffer = vec![0u8; response_length];
        self.reader.read_exact(&mut response_buffer)?;

        // Deserialize the response
        let response: Response = from_bytes(&response_buffer)
            .map_err(|e| std::io::Error::new(std::io::ErrorKind::InvalidData, e))?;

        Ok(response)
    }

    pub fn enable_rc(&mut self) -> Result<(), Box<dyn Error>> {
        self.send_request(RequestType::EnableRC, None)?;
        Ok(())
    }

    pub fn disable_rc(&mut self) -> Result<(), Box<dyn Error>> {
        self.send_request(RequestType::DisableRC, None)?;
        Ok(())
    }

    pub fn reset_aircraft(&mut self) -> Result<(), Box<dyn Error>> {
        self.send_request(RequestType::ResetAircraft, None)?;
        Ok(())
    }

    pub fn exchange_data(
        &mut self,
        control: &ControlInputs,
    ) -> Result<SimulatorState, Box<dyn Error>> {
        let response = self.send_request(RequestType::ExchangeData, Some(control.clone()))?;
        if let Some(state) = response.payload {
            Ok(state)
        } else {
            println!("No payload in response: {:?}", response.status);
            Err("No payload in response".into())
        }
    }
}

<<<<<<< HEAD
pub struct ProxyServer {}

impl ProxyServer {
    pub fn new(port: u8) -> Result<Self, Box<dyn Error>> {
        Ok(ProxyServer {})
=======
pub struct ProxyServer {
    // bridge: RealFlightBridge,
}

impl ProxyServer {
    pub fn new(port: u8) -> Result<Self, Box<dyn Error>> {
        Ok(ProxyServer {
        })
>>>>>>> c3a6fa08
    }

    pub fn run(&mut self) -> Result<(), Box<dyn Error>> {
        let host = "0.0.0.0:8080";
        let listener = TcpListener::bind(host)?;
        println!("Server listening on {}", host);

        for stream in listener.incoming() {
            match stream {
                Ok(stream) => {
                    handle_client(stream);
                }
                Err(e) => {
                    eprintln!("Failed to accept connection: {}", e);
                }
            }
        }

        Ok(())
    }
}

fn handle_client(mut stream: TcpStream) {
    let config = Configuration {
        simulator_host: "127.0.0.1:18083".to_string(),
        connect_timeout: Duration::from_millis(100),
        ..Default::default()
    };
<<<<<<< HEAD

=======
>>>>>>> c3a6fa08
    let bridge = RealFlightBridge::new(&config).unwrap();

    println!("New client connected: {}", stream.peer_addr().unwrap());

    stream.set_nodelay(true).unwrap();

    let mut reader = BufReader::new(&stream);
    let mut writer = BufWriter::new(&stream);

    // Buffer to hold the length of the incoming message
    let mut length_buffer = [0u8; 4];

    // Keep handling requests until the client disconnects
    while reader.read_exact(&mut length_buffer).is_ok() {
        // Convert the bytes to a u32 length
        let msg_length = u32::from_be_bytes(length_buffer) as usize;

        // Read the actual message
        let mut buffer = vec![0u8; msg_length];
        if reader.read_exact(&mut buffer).is_err() {
            break;
        }

        // Deserialize the request
        let request: Request = match from_bytes(&buffer) {
            Ok(req) => req,
            Err(e) => {
                eprintln!("Failed to deserialize request: {}", e);
                continue;
            }
        };

        // println!("Received request: {:?}", request);

        // Process the request and create a response
        let response = process_request(request, &bridge);

        // Serialize the response
        let response_bytes = match to_stdvec(&response) {
            Ok(bytes) => bytes,
            Err(e) => {
                eprintln!("Failed to serialize response: {}", e);
                continue;
            }
        };

        // Send the length of the response first
        let length_bytes = (response_bytes.len() as u32).to_be_bytes();
        if writer.write_all(&length_bytes).is_err() {
            break;
        }

        // Send the actual response
        if writer.write_all(&response_bytes).is_err() {
            break;
        }

        // Flush to ensure the response is sent
        if writer.flush().is_err() {
            break;
        }
    }

    println!("Client disconnected: {}", stream.peer_addr().unwrap());
}

fn process_request(request: Request, bridge: &RealFlightBridge) -> Response {
    // Simple mock implementation
    match request.request_type {
        RequestType::EnableRC => {
            if let Err(e) = bridge.enable_rc() {
                println!("Error disabling RC: {}", e);
                Response {
                    request_id: request.request_id,
                    status: ResponseStatus::Error,
                    payload: None,
                }
            } else {
                Response {
                    request_id: request.request_id,
                    status: ResponseStatus::Success,
                    payload: None,
                }
            }
        }
        RequestType::DisableRC => {
            if let Err(e) = bridge.disable_rc() {
                println!("Error disabling RC: {}", e);
                Response {
                    request_id: request.request_id,
                    status: ResponseStatus::Error,
                    payload: None,
                }
            } else {
                Response {
                    request_id: request.request_id,
                    status: ResponseStatus::Success,
                    payload: None,
                }
            }
        }
        RequestType::ResetAircraft => {
            if let Err(e) = bridge.reset_aircraft() {
                println!("Error resetting aircraft: {}", e);
                Response {
                    request_id: request.request_id,
                    status: ResponseStatus::Error,
                    payload: None,
                }
            } else {
                Response {
                    request_id: request.request_id,
                    status: ResponseStatus::Success,
                    payload: None,
                }
            }
        }
        RequestType::ExchangeData => {
            if let Some(payload) = request.payload {
                match bridge.exchange_data(&payload) {
                    Ok(state) => Response {
                        request_id: request.request_id,
                        status: ResponseStatus::Success,
                        payload: Some(state),
                    },
                    Err(e) => {
                        println!("Error exchanging data: {}", e);
                        Response {
                            request_id: request.request_id,
                            status: ResponseStatus::Error,
                            payload: None,
                        }
                    }
                }
            } else {
                Response {
                    request_id: request.request_id,
                    status: ResponseStatus::Error,
                    payload: None,
                }
            }
        }
    }
}<|MERGE_RESOLUTION|>--- conflicted
+++ resolved
@@ -130,22 +130,11 @@
     }
 }
 
-<<<<<<< HEAD
 pub struct ProxyServer {}
 
 impl ProxyServer {
     pub fn new(port: u8) -> Result<Self, Box<dyn Error>> {
         Ok(ProxyServer {})
-=======
-pub struct ProxyServer {
-    // bridge: RealFlightBridge,
-}
-
-impl ProxyServer {
-    pub fn new(port: u8) -> Result<Self, Box<dyn Error>> {
-        Ok(ProxyServer {
-        })
->>>>>>> c3a6fa08
     }
 
     pub fn run(&mut self) -> Result<(), Box<dyn Error>> {
@@ -174,10 +163,7 @@
         connect_timeout: Duration::from_millis(100),
         ..Default::default()
     };
-<<<<<<< HEAD
-
-=======
->>>>>>> c3a6fa08
+
     let bridge = RealFlightBridge::new(&config).unwrap();
 
     println!("New client connected: {}", stream.peer_addr().unwrap());
